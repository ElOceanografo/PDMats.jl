"""
Scaling matrix.
"""
struct ScalMat{T<:Real} <: AbstractPDMat{T}
    dim::Int
    value::T
    inv_value::T
end

ScalMat(d::Int,v::Real) = ScalMat{typeof(inv(v))}(d, v, inv(v))

### Conversion
Base.convert(::Type{ScalMat{T}}, a::ScalMat) where {T<:Real} = ScalMat(a.dim, T(a.value), T(a.inv_value))
Base.convert(::Type{AbstractArray{T}}, a::ScalMat) where {T<:Real} = convert(ScalMat{T}, a)

### Basics

dim(a::ScalMat) = a.dim
Base.Matrix(a::ScalMat) = Matrix(Diagonal(fill(a.value, a.dim)))
LinearAlgebra.diag(a::ScalMat) = fill(a.value, a.dim)
LinearAlgebra.cholesky(a::ScalMat) = cholesky(Diagonal(fill(a.value, a.dim)))

### Inheriting from AbstractMatrix

Base.size(a::ScalMat) = (a.dim, a.dim)
Base.getindex(a::ScalMat{T}, i::Integer) where {T} = i%a.dim == (i ÷ a.dim + 1) ? a.value : zero(T)
Base.getindex(a::ScalMat{T}, i::Integer, j::Integer) where {T} = i == j ? a.value : zero(T)

### Arithmetics

function pdadd!(r::Matrix, a::Matrix, b::ScalMat, c)
    @check_argdims size(r) == size(a) == size(b)
    if r === a
        _adddiag!(r, b.value * c)
    else
        _adddiag!(copyto!(r, a), b.value * c)
    end
    return r
end

*(a::ScalMat, c::T) where {T<:Real} = ScalMat(a.dim, a.value * c)
/(a::ScalMat{T}, c::T) where {T<:Real} = ScalMat(a.dim, a.value / c)
<<<<<<< HEAD
*(a::ScalMat, x::StridedVecOrMat) = a.value * x
\(a::ScalMat, x::StridedVecOrMat) = a.inv_value * x
/(x::StridedVecOrMat, a::ScalMat) = a.inv_value * x
=======
*(a::ScalMat, x::AbstractVecOrMat) = a.value * x
\(a::ScalMat, x::AbstractVecOrMat) = a.inv_value * x
>>>>>>> 930e5b13
Base.kron(A::ScalMat, B::ScalMat) = ScalMat( dim(A) * dim(B), A.value * B.value )

### Algebra

Base.inv(a::ScalMat) = ScalMat(a.dim, a.inv_value, a.value)
LinearAlgebra.logdet(a::ScalMat) = a.dim * log(a.value)
LinearAlgebra.eigmax(a::ScalMat) = a.value
LinearAlgebra.eigmin(a::ScalMat) = a.value


### whiten and unwhiten

function whiten!(r::StridedVecOrMat, a::ScalMat, x::StridedVecOrMat)
    @check_argdims dim(a) == size(x, 1)
    mul!(r, x, sqrt(a.inv_value))
end

function unwhiten!(r::StridedVecOrMat, a::ScalMat, x::StridedVecOrMat)
    @check_argdims dim(a) == size(x, 1)
    mul!(r, x, sqrt(a.value))
end


### quadratic forms

quad(a::ScalMat, x::AbstractVector) = sum(abs2, x) * a.value
invquad(a::ScalMat, x::AbstractVector) = sum(abs2, x) * a.inv_value

quad!(r::AbstractArray, a::ScalMat, x::StridedMatrix) = colwise_sumsq!(r, x, a.value)
invquad!(r::AbstractArray, a::ScalMat, x::StridedMatrix) = colwise_sumsq!(r, x, a.inv_value)


### tri products

function X_A_Xt(a::ScalMat, x::StridedMatrix)
    @check_argdims dim(a) == size(x, 2)
    lmul!(a.value, x * transpose(x))
end

function Xt_A_X(a::ScalMat, x::StridedMatrix)
    @check_argdims dim(a) == size(x, 1)
    lmul!(a.value, transpose(x) * x)
end

function X_invA_Xt(a::ScalMat, x::StridedMatrix)
    @check_argdims dim(a) == size(x, 2)
    lmul!(a.inv_value, x * transpose(x))
end

function Xt_invA_X(a::ScalMat, x::StridedMatrix)
    @check_argdims dim(a) == size(x, 1)
    lmul!(a.inv_value, transpose(x) * x)
end<|MERGE_RESOLUTION|>--- conflicted
+++ resolved
@@ -40,14 +40,9 @@
 
 *(a::ScalMat, c::T) where {T<:Real} = ScalMat(a.dim, a.value * c)
 /(a::ScalMat{T}, c::T) where {T<:Real} = ScalMat(a.dim, a.value / c)
-<<<<<<< HEAD
-*(a::ScalMat, x::StridedVecOrMat) = a.value * x
-\(a::ScalMat, x::StridedVecOrMat) = a.inv_value * x
-/(x::StridedVecOrMat, a::ScalMat) = a.inv_value * x
-=======
 *(a::ScalMat, x::AbstractVecOrMat) = a.value * x
 \(a::ScalMat, x::AbstractVecOrMat) = a.inv_value * x
->>>>>>> 930e5b13
+/(x::AbstractVecOrMat, a::ScalMat) = a.inv_value * x
 Base.kron(A::ScalMat, B::ScalMat) = ScalMat( dim(A) * dim(B), A.value * B.value )
 
 ### Algebra
