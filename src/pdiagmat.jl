"""
Positive definite diagonal matrix.
"""
struct PDiagMat{T<:Real,V<:AbstractVector} <: AbstractPDMat{T}
    dim::Int
    diag::V
    inv_diag::V

    PDiagMat{T,S}(d::Int,v::AbstractVector,inv_v::AbstractVector) where {T,S} =
        new{T,S}(d,v,inv_v)
end

function PDiagMat(v::AbstractVector,inv_v::AbstractVector)
    @check_argdims length(v) == length(inv_v)
    PDiagMat{eltype(v),typeof(v)}(length(v), v, inv_v)
end

PDiagMat(v::Vector) = PDiagMat(v, inv.(v))

### Conversion
Base.convert(::Type{PDiagMat{T}},      a::PDiagMat) where {T<:Real} = PDiagMat(convert(AbstractArray{T}, a.diag))
Base.convert(::Type{AbstractArray{T}}, a::PDiagMat) where {T<:Real} = convert(PDiagMat{T}, a)

### Basics

dim(a::PDiagMat) = a.dim
Base.Matrix(a::PDiagMat) = Matrix(Diagonal(a.diag))
LinearAlgebra.diag(a::PDiagMat) = copy(a.diag)
LinearAlgebra.cholesky(a::PDiagMat) = cholesky(Diagonal(a.diag))

### Inheriting from AbstractMatrix

Base.size(a::PDiagMat) = (a.dim, a.dim)
Base.getindex(a::PDiagMat{T},i::Integer) where {T} = i % a.dim == (i ÷ a.dim + 1) ? a.diag[i % a.dim] : zero(T)
Base.getindex(a::PDiagMat{T},i::Integer,j::Integer) where {T} = i == j ? a.diag[i] : zero(T)

### Arithmetics

function pdadd!(r::Matrix, a::Matrix, b::PDiagMat, c)
    @check_argdims size(r) == size(a) == size(b)
    if r === a
        _adddiag!(r, b.diag, c)
    else
        _adddiag!(copyto!(r, a), b.diag, c)
    end
    return r
end

*(a::PDiagMat, c::T) where {T<:Real} = PDiagMat(a.diag * c)
<<<<<<< HEAD
*(a::PDiagMat, x::StridedVecOrMat) = a.diag .* x
\(a::PDiagMat, x::StridedVecOrMat) = a.inv_diag .* x
/(x::StridedVecOrMat, a::PDiagMat) = a.inv_diag .* x

=======
*(a::PDiagMat, x::AbstractVecOrMat) = a.diag .* x
\(a::PDiagMat, x::AbstractVecOrMat) = a.inv_diag .* x
>>>>>>> 930e5b13
Base.kron(A::PDiagMat, B::PDiagMat) = PDiagMat( vcat([A.diag[i] * B.diag for i in 1:dim(A)]...) )

### Algebra

Base.inv(a::PDiagMat) = PDiagMat(a.inv_diag, a.diag)
LinearAlgebra.logdet(a::PDiagMat) = sum(log, a.diag)
LinearAlgebra.eigmax(a::PDiagMat) = maximum(a.diag)
LinearAlgebra.eigmin(a::PDiagMat) = minimum(a.diag)


### whiten and unwhiten

function whiten!(r::StridedVector, a::PDiagMat, x::StridedVector)
    n = dim(a)
    @check_argdims length(r) == length(x) == n
    v = a.inv_diag
    for i = 1:n
        r[i] = x[i] * sqrt(v[i])
    end
    return r
end

function unwhiten!(r::StridedVector, a::PDiagMat, x::StridedVector)
    n = dim(a)
    @check_argdims length(r) == length(x) == n
    v = a.diag
    for i = 1:n
        r[i] = x[i] * sqrt(v[i])
    end
    return r
end

whiten!(r::StridedMatrix, a::PDiagMat, x::StridedMatrix) =
    broadcast!(*, r, x, sqrt.(a.inv_diag))

unwhiten!(r::StridedMatrix, a::PDiagMat, x::StridedMatrix) =
    broadcast!(*, r, x, sqrt.(a.diag))


### quadratic forms

quad(a::PDiagMat, x::AbstractVector) = wsumsq(a.diag, x)
invquad(a::PDiagMat, x::AbstractVector) = wsumsq(a.inv_diag, x)

function quad!(r::AbstractArray, a::PDiagMat, x::StridedMatrix)
    m, n = size(x)
    ad = a.diag
    @check_argdims m == length(ad) && length(r) == n
    @inbounds for j = 1:n
        s = zero(promote_type(eltype(ad), eltype(x)))
        for i in 1:m
            s += ad[i] * abs2(x[i,j])
        end
        r[j] = s
    end
    r
end

function invquad!(r::AbstractArray, a::PDiagMat, x::StridedMatrix)
    m, n = size(x)
    ainvd = a.inv_diag
    @check_argdims m == length(ainvd) && length(r) == n
    @inbounds for j = 1:n
        s = zero(promote_type(eltype(ainvd), eltype(x)))
        for i in 1:m
            s += ainvd[i] * abs2(x[i,j])
        end
        r[j] = s
    end
    r
end


### tri products

function X_A_Xt(a::PDiagMat, x::StridedMatrix)
    z = x .* reshape(sqrt.(a.diag), 1, dim(a))
    z * transpose(z)
end

function Xt_A_X(a::PDiagMat, x::StridedMatrix)
    z = x .* sqrt.(a.diag)
    transpose(z) * z
end

function X_invA_Xt(a::PDiagMat, x::StridedMatrix)
    z = x .* reshape(sqrt.(a.inv_diag), 1, dim(a))
    z * transpose(z)
end

function Xt_invA_X(a::PDiagMat, x::StridedMatrix)
    z = x .* sqrt.(a.inv_diag)
    transpose(z) * z
end<|MERGE_RESOLUTION|>--- conflicted
+++ resolved
@@ -47,15 +47,9 @@
 end
 
 *(a::PDiagMat, c::T) where {T<:Real} = PDiagMat(a.diag * c)
-<<<<<<< HEAD
-*(a::PDiagMat, x::StridedVecOrMat) = a.diag .* x
-\(a::PDiagMat, x::StridedVecOrMat) = a.inv_diag .* x
-/(x::StridedVecOrMat, a::PDiagMat) = a.inv_diag .* x
-
-=======
 *(a::PDiagMat, x::AbstractVecOrMat) = a.diag .* x
 \(a::PDiagMat, x::AbstractVecOrMat) = a.inv_diag .* x
->>>>>>> 930e5b13
+/(x::AbstractVecOrMat, a::PDiagMat) = a.inv_diag .* x
 Base.kron(A::PDiagMat, B::PDiagMat) = PDiagMat( vcat([A.diag[i] * B.diag for i in 1:dim(A)]...) )
 
 ### Algebra
